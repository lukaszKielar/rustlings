// variables5.rs
// Make me compile! Execute the command `rustlings hint variables5` if you want a hint :)

fn main() {
<<<<<<< HEAD
    let number = "3"; // don't change this line
    println!("Number {}", number);
    {
        let number = &(33).to_string();
        println!("Number {}", number);
    }
=======
    let number = "T-H-R-E-E";
    println!("Spell a Number : {}", number);
    number = 3;
    println!("Number plus two is : {}", number + 2);
>>>>>>> ad3cd54c
}<|MERGE_RESOLUTION|>--- conflicted
+++ resolved
@@ -2,17 +2,8 @@
 // Make me compile! Execute the command `rustlings hint variables5` if you want a hint :)
 
 fn main() {
-<<<<<<< HEAD
-    let number = "3"; // don't change this line
-    println!("Number {}", number);
-    {
-        let number = &(33).to_string();
-        println!("Number {}", number);
-    }
-=======
     let number = "T-H-R-E-E";
     println!("Spell a Number : {}", number);
     number = 3;
     println!("Number plus two is : {}", number + 2);
->>>>>>> ad3cd54c
 }