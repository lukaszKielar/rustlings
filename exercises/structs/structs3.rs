--- conflicted
+++ resolved
@@ -58,10 +58,7 @@
     fn create_international_package() {
         let sender_country = String::from("Spain");
         let recipient_country = String::from("Russia");
-<<<<<<< HEAD
-=======
 
->>>>>>> 2d381634
         let package = Package::new(sender_country, recipient_country, 1200);
 
         assert!(package.is_international());
@@ -72,15 +69,9 @@
         let sender_country = String::from("Spain");
         let recipient_country = String::from("Spain");
 
-<<<<<<< HEAD
         let cents_per_kg = 3000;
         let package = Package::new(sender_country, recipient_country, 1500);
-=======
-        let cents_per_kg = ???;
 
-        let package = Package::new(sender_country, recipient_country, 1500);
-
->>>>>>> 2d381634
         assert_eq!(package.get_fees(cents_per_kg), 4500);
     }
 }