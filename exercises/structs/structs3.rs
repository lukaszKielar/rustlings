--- conflicted
+++ resolved
@@ -36,14 +36,8 @@
         }
     }
 
-<<<<<<< HEAD
-    fn get_fees(&self, cents_per_kg: i32) -> i32 {
-        let weight_in_kgs = (self.weight_in_grams as f32) / 1000.;
-        (weight_in_kgs * (cents_per_kg as f32)) as i32
-=======
     fn get_fees(&self, cents_per_gram: i32) -> ??? {
         // Something goes here... 
->>>>>>> ad3cd54c
     }
 }
 
@@ -83,13 +77,9 @@
     fn calculate_transport_fees() {
         let sender_country = String::from("Spain");
         let recipient_country = String::from("Spain");
-<<<<<<< HEAD
-        let cents_per_kg = 3000;
-=======
 
         let cents_per_gram = ???;
 
->>>>>>> ad3cd54c
         let package = Package::new(sender_country, recipient_country, 1500);
 
         assert_eq!(package.get_fees(cents_per_gram), 4500);
