// primitive_types6.rs
// Use a tuple index to access the second element of `numbers`.
// You can put the expression for the second element where ??? is so that the test passes.
// Execute `rustlings hint primitive_types6` for hints!

<<<<<<< HEAD
fn main() {
    let numbers = (1, 2, 3);
    println!("The second number is {}", numbers.1);
=======
// I AM NOT DONE

#[test]
fn indexing_tuple() {
    let numbers = (1, 2, 3);
    // Replace below ??? with the tuple indexing syntax.
    let second = ???;

    assert_eq!(2, second,
        "This is not the 2nd number in the tuple!")
>>>>>>> ad3cd54c
}<|MERGE_RESOLUTION|>--- conflicted
+++ resolved
@@ -3,20 +3,12 @@
 // You can put the expression for the second element where ??? is so that the test passes.
 // Execute `rustlings hint primitive_types6` for hints!
 
-<<<<<<< HEAD
-fn main() {
-    let numbers = (1, 2, 3);
-    println!("The second number is {}", numbers.1);
-=======
-// I AM NOT DONE
-
 #[test]
 fn indexing_tuple() {
     let numbers = (1, 2, 3);
     // Replace below ??? with the tuple indexing syntax.
-    let second = ???;
+    let second = numbers.1;
 
     assert_eq!(2, second,
         "This is not the 2nd number in the tuple!")
->>>>>>> ad3cd54c
 }