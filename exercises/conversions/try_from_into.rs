// TryFrom is a simple and safe type conversion that may fail in a controlled way under some circumstances.
// Basically, this is the same as From. The main difference is that this should return a Result type
// instead of the target type itself.
// You can read more about it at https://doc.rust-lang.org/std/convert/trait.TryFrom.html
use std::convert::{TryFrom, TryInto};
use std::error;

#[derive(Debug, PartialEq)]
struct Color {
    red: u8,
    green: u8,
    blue: u8,
}

// Your task is to complete this implementation
// and return an Ok result of inner type Color.
// You need to create an implementation for a tuple of three integers,
// an array of three integers and a slice of integers.
//
// Note that the implementation for tuple and array will be checked at compile time,
// but the slice implementation needs to check the slice length!
// Also note that correct RGB color values must be integers in the 0..=255 range.

// Tuple implementation
impl TryFrom<(i16, i16, i16)> for Color {
<<<<<<< HEAD
    type Error = String;
    fn try_from(tuple: (i16, i16, i16)) -> Result<Self, Self::Error> {
        if (tuple.0 < 0) | (tuple.0 > 256) {
            Err(format!("{} not in a range <0, 255>", tuple.0))
        } else if (tuple.1 < 0) | (tuple.1 > 256) {
            Err(format!("{} not in a range <0, 255>", tuple.1))
        } else if (tuple.2 < 0) | (tuple.2 > 256) {
            Err(format!("{} not in a range <0, 255>", tuple.2))
        } else {
            Ok(Color {
                red: tuple.0 as u8,
                green: tuple.1 as u8,
                blue: tuple.2 as u8,
            })
        }
    }
=======
    type Error = Box<dyn error::Error>;
    fn try_from(tuple: (i16, i16, i16)) -> Result<Self, Self::Error> {}
>>>>>>> ad3cd54c
}

// Array implementation
impl TryFrom<[i16; 3]> for Color {
<<<<<<< HEAD
    type Error = String;
    fn try_from(arr: [i16; 3]) -> Result<Self, Self::Error> {
        if arr.len() != 3 {
            Err(format!(
                "Cannot construct Color struct from {:?} array",
                arr
            ))
        } else if (arr[0] < 0) | (arr[0] > 256) {
            Err(format!("{} not in a range <0, 255>", arr[0]))
        } else if (arr[1] < 0) | (arr[1] > 256) {
            Err(format!("{} not in a range <0, 255>", arr[1]))
        } else if (arr[2] < 0) | (arr[2] > 256) {
            Err(format!("{} not in a range <0, 255>", arr[2]))
        } else {
            Ok(Color {
                red: arr[0] as u8,
                green: arr[1] as u8,
                blue: arr[2] as u8,
            })
        }
    }
=======
    type Error = Box<dyn error::Error>;
    fn try_from(arr: [i16; 3]) -> Result<Self, Self::Error> {}
>>>>>>> ad3cd54c
}

// Slice implementation
impl TryFrom<&[i16]> for Color {
<<<<<<< HEAD
    type Error = String;
    fn try_from(slice: &[i16]) -> Result<Self, Self::Error> {
        if slice.len() != 3 {
            Err(format!(
                "Cannot construct Color struct from {:?} slice",
                slice
            ))
        } else if (slice[0] < 0) | (slice[0] > 256) {
            Err(format!("{} not in a range <0, 255>", slice[0]))
        } else if (slice[1] < 0) | (slice[1] > 256) {
            Err(format!("{} not in a range <0, 255>", slice[1]))
        } else if (slice[2] < 0) | (slice[2] > 256) {
            Err(format!("{} not in a range <0, 255>", slice[2]))
        } else {
            Ok(Color {
                red: slice[0] as u8,
                green: slice[1] as u8,
                blue: slice[2] as u8,
            })
        }
    }
=======
    type Error = Box<dyn error::Error>;
    fn try_from(slice: &[i16]) -> Result<Self, Self::Error> {}
>>>>>>> ad3cd54c
}

fn main() {
    // Use the `from` function
    let c1 = Color::try_from((183, 65, 14));
    println!("{:?}", c1);

    // Since From is implemented for Color, we should be able to use Into
    let c2: Result<Color, _> = [183, 65, 14].try_into();
    println!("{:?}", c2);

    let v = vec![183, 65, 14];
    // With slice we should use `from` function
    let c3 = Color::try_from(&v[..]);
    println!("{:?}", c3);
    // or take slice within round brackets and use Into
    let c4: Result<Color, _> = (&v[..]).try_into();
    println!("{:?}", c4);
}

#[cfg(test)]
mod tests {
    use super::*;

    #[test]
    fn test_tuple_out_of_range_positive() {
        assert!(Color::try_from((256, 1000, 10000)).is_err());
    }
    #[test]
    fn test_tuple_out_of_range_negative() {
        assert!(Color::try_from((-1, -10, -256)).is_err());
    }
    #[test]
    fn test_tuple_sum() {
        assert!(Color::try_from((-1, 255, 255)).is_err());
    }
    #[test]
    fn test_tuple_correct() {
        let c: Result<Color, _> = (183, 65, 14).try_into();
        assert!(c.is_ok());
        assert_eq!(
            c.unwrap(),
            Color {
                red: 183,
                green: 65,
                blue: 14
            }
        );
    }
    #[test]
    fn test_array_out_of_range_positive() {
        let c: Result<Color, _> = [1000, 10000, 256].try_into();
        assert!(c.is_err());
    }
    #[test]
    fn test_array_out_of_range_negative() {
        let c: Result<Color, _> = [-10, -256, -1].try_into();
        assert!(c.is_err());
    }
    #[test]
    fn test_array_sum() {
        let c: Result<Color, _> = [-1, 255, 255].try_into();
        assert!(c.is_err());
    }
    #[test]
    fn test_array_correct() {
        let c: Result<Color, _> = [183, 65, 14].try_into();
        assert!(c.is_ok());
        assert_eq!(
            c.unwrap(),
            Color {
                red: 183,
                green: 65,
                blue: 14
            }
        );
    }
    #[test]
    fn test_slice_out_of_range_positive() {
        let arr = [10000, 256, 1000];
        assert!(Color::try_from(&arr[..]).is_err());
    }
    #[test]
    fn test_slice_out_of_range_negative() {
        let arr = [-256, -1, -10];
        assert!(Color::try_from(&arr[..]).is_err());
    }
    #[test]
    fn test_slice_sum() {
        let arr = [-1, 255, 255];
        assert!(Color::try_from(&arr[..]).is_err());
    }
    #[test]
    fn test_slice_correct() {
        let v = vec![183, 65, 14];
        let c: Result<Color, _> = Color::try_from(&v[..]);
        assert!(c.is_ok());
        assert_eq!(
            c.unwrap(),
            Color {
                red: 183,
                green: 65,
                blue: 14
            }
        );
    }
    #[test]
    fn test_slice_excess_length() {
        let v = vec![0, 0, 0, 0];
        assert!(Color::try_from(&v[..]).is_err());
    }
    #[test]
    fn test_slice_insufficient_length() {
        let v = vec![0, 0];
        assert!(Color::try_from(&v[..]).is_err());
    }
}<|MERGE_RESOLUTION|>--- conflicted
+++ resolved
@@ -23,7 +23,6 @@
 
 // Tuple implementation
 impl TryFrom<(i16, i16, i16)> for Color {
-<<<<<<< HEAD
     type Error = String;
     fn try_from(tuple: (i16, i16, i16)) -> Result<Self, Self::Error> {
         if (tuple.0 < 0) | (tuple.0 > 256) {
@@ -40,15 +39,10 @@
             })
         }
     }
-=======
-    type Error = Box<dyn error::Error>;
-    fn try_from(tuple: (i16, i16, i16)) -> Result<Self, Self::Error> {}
->>>>>>> ad3cd54c
 }
 
 // Array implementation
 impl TryFrom<[i16; 3]> for Color {
-<<<<<<< HEAD
     type Error = String;
     fn try_from(arr: [i16; 3]) -> Result<Self, Self::Error> {
         if arr.len() != 3 {
@@ -70,15 +64,10 @@
             })
         }
     }
-=======
-    type Error = Box<dyn error::Error>;
-    fn try_from(arr: [i16; 3]) -> Result<Self, Self::Error> {}
->>>>>>> ad3cd54c
 }
 
 // Slice implementation
 impl TryFrom<&[i16]> for Color {
-<<<<<<< HEAD
     type Error = String;
     fn try_from(slice: &[i16]) -> Result<Self, Self::Error> {
         if slice.len() != 3 {
@@ -100,10 +89,6 @@
             })
         }
     }
-=======
-    type Error = Box<dyn error::Error>;
-    fn try_from(slice: &[i16]) -> Result<Self, Self::Error> {}
->>>>>>> ad3cd54c
 }
 
 fn main() {
