--- conflicted
+++ resolved
@@ -1,14 +1,6 @@
 // Type casting in Rust is done via the usage of the `as` operator.
 // Please note that the `as` operator is not only used when type casting.
 // It also helps with renaming imports.
-<<<<<<< HEAD
-=======
-//
-// The goal is to make sure that the division does not fail to compile
-// and returns the proper type.
-
-// I AM NOT DONE
->>>>>>> ad3cd54c
 
 // The goal is to make sure that the division does not fail to compile
 fn average(values: &[f64]) -> f64 {
